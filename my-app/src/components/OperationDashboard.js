--- conflicted
+++ resolved
@@ -65,16 +65,11 @@
   const [moveDestination, setMoveDestination] = useState('');
   const [currentUser, setCurrentUser] = useState('');
   const [directories, setDirectories] = useState([]);
-<<<<<<< HEAD
+
+  // Upload
   const [uploadModalVisible, setUploadModalVisible] = useState(false);
   const [uploadingFile, setUploadingFile] = useState(null);
-=======
-
-  // Upload
-const [uploadModalVisible, setUploadModalVisible] = useState(false);
-const [uploadingFiles, setUploadingFiles] = useState([]);
-
->>>>>>> e046dba8
+
   const [fileMessages, setFileMessages] = useState({});
   const [isAdmin, setIsAdmin] = useState(false);
   const [hideDone, setHideDone] = useState(false);
@@ -243,60 +238,33 @@
     setUploadingFiles([]); // ✅ clear previously selected files
     setUploadModalVisible(true);
   };
-  
-
-<<<<<<< HEAD
-  const handleModalUpload = async () => {
+
+  const doModalUpload = async (isConfidential) => {
     if (!uploadingFile) {
       message.error('Please select a file first');
       return;
     }
+    if (!currentPath) {
+      message.error('Please select or create a folder first');
+      return;
+    }
+
     const formData = new FormData();
     formData.append('file', uploadingFile);
     formData.append('directory', currentPath);
     formData.append('container', 'operation');
-    try {
-      await axios.post('/upload', formData, {
+
+    try {
+      const res = await axios.post('/upload', formData, {
         withCredentials: true,
         headers: { 'Content-Type': 'multipart/form-data' },
       });
-      message.success('File uploaded successfully');
+      message.success(res.data.message || 'File uploaded successfully');
       setUploadModalVisible(false);
       setUploadingFile(null);
-      fetchItems();
-      fetchAllFilesWithMessages();
     } catch (error) {
-      console.error('Upload error:', error);
+      console.error('Modal-based upload error:', error);
       message.error(error.response?.data?.error || 'Error uploading file');
-=======
-  const doModalUpload = async () => {
-    if (uploadingFiles.length === 0) {
-      message.error('Please select one or more files first');
-      return;
-    }
-  
-    const uploadPromises = uploadingFiles.map((file) => {
-      const formData = new FormData();
-      formData.append('file', file);
-      formData.append('directory', currentPath);
-      formData.append('container', 'operation');
-  
-      return axios.post('/upload', formData, {
-        withCredentials: true,
-        headers: { 'Content-Type': 'multipart/form-data' },
-      });
-    });
-  
-    try {
-      await Promise.all(uploadPromises);
-      message.success(`${uploadingFiles.length} file(s) uploaded successfully`);
-      setUploadModalVisible(false);
-      setUploadingFiles([]);
-      fetchItems(); // refresh file list
-    } catch (error) {
-      console.error('Bulk upload error:', error);
-      message.error('One or more files failed to upload');
->>>>>>> e046dba8
     }
   };
   
@@ -848,26 +816,12 @@
 
             </Form.Item>
 
-<<<<<<< HEAD
             {uploadingFile && (
               <Card size="small" style={{ marginTop: 16 }}>
                 <strong>Selected File:</strong> {uploadingFile.name}
               </Card>
             )}
-=======
-            {uploadingFiles.length > 0 && (
-  <Card size="small" style={{ marginTop: 16 }}>
-    <strong>Selected Files:</strong>
-    <ul style={{ marginTop: 8 }}>
-      {uploadingFiles.map((file, idx) => (
-        <li key={idx}>{file.name}</li>
-      ))}
-    </ul>
-  </Card>
-)}
-
-
->>>>>>> e046dba8
+
           </Form>
         </Modal>
       </Content>
