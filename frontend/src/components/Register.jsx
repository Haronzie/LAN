import React, { useState, useEffect } from 'react';
import { useNavigate } from 'react-router-dom'; // Import useNavigate
import { FaEye, FaEyeSlash } from 'react-icons/fa';
<<<<<<< HEAD

=======
>>>>>>> a3eca0db

const Register = () => {
  const [username, setUsername] = useState('');
  const [password, setPassword] = useState('');
  // New state for toggling password visibility
  const [showPassword, setShowPassword] = useState(false);
  const [message, setMessage] = useState('');
  const [error, setError] = useState('');
  const [isRegistrationClosed, setIsRegistrationClosed] = useState(false);

  const navigate = useNavigate(); // Create the navigate instance

  // Check if an admin is already registered on mount
  useEffect(() => {
    const checkAdminStatus = async () => {
      try {
        const response = await fetch('/admin-status');
        if (response.ok) {
          const data = await response.json();
          if (data.adminExists) {
            setIsRegistrationClosed(true);
          } else {
            setIsRegistrationClosed(false);
          }
        } else {
          console.error('Failed to check admin status');
        }
      } catch (err) {
        console.error('Error checking admin status:', err);
      }
    };

    checkAdminStatus();
  }, []);

  const handleRegister = async (e) => {
    e.preventDefault();
    setError('');
    setMessage('');

    if (!username || !password) {
      setError('Username and password are required.');
      return;
    }

    try {
      const response = await fetch('/register', {
        method: 'POST',
        headers: { 'Content-Type': 'application/json' },
        body: JSON.stringify({ username, password }),
      });

      if (!response.ok) {
        const errorText = await response.text();
        setError(errorText || 'Registration failed.');
      } else {
        const data = await response.json();
        setMessage(data.message);
        setUsername('');
        setPassword('');
        // Redirect to Login after a successful registration
        navigate('/login');
      }
    } catch (err) {
      setError(`An error occurred: ${err.message}`);
    }
  };

  if (isRegistrationClosed) {
    return (
      <div style={{ maxWidth: '400px', margin: 'auto' }}>
        <h2>Register</h2>
        <p style={{ color: 'red' }}>Admin already registered. Registration is closed.</p>
      </div>
    );
  }

  return (
    <div style={{ maxWidth: '400px', margin: 'auto' }}>
      <h2>Register</h2>
      <form onSubmit={handleRegister}>
        <div style={{ marginBottom: '1rem' }}>
          <label htmlFor="username">Username:</label>
          <br />
          <input
            type="text"
            id="username"
            value={username}
            onChange={(e) => setUsername(e.target.value)}
            style={{ width: '100%' }}
          />
        </div>
        <div style={{ marginBottom: '1rem', position: 'relative' }}>
          <label htmlFor="password">Password:</label>
          <br />
          <input
            type={showPassword ? 'text' : 'password'}
            id="password"
            value={password}
            onChange={(e) => setPassword(e.target.value)}
            style={{ width: '100%', padding: '8px', boxSizing: 'border-box' }}
          />
          <button
<<<<<<< HEAD
  type="button"
  onClick={() => setShowPassword(!showPassword)}
  style={{
    position: 'absolute',
    right: '10px',
    top: '50%',
    transform: 'translateY(-50%)',
    background: 'none',
    border: 'none',
    cursor: 'pointer'
  }}
>
  {showPassword ? <FaEyeSlash /> : <FaEye />}
</button>

=======
            type="button"
            onClick={() => setShowPassword(!showPassword)}
            style={{
              position: 'absolute',
              right: '10px',
              top: '50%',
              transform: 'translateY(-50%)',
              background: 'none',
              border: 'none',
              cursor: 'pointer'
            }}
          >
            {showPassword ? <FaEyeSlash /> : <FaEye />}
          </button>
>>>>>>> a3eca0db
        </div>
        <button type="submit">Register</button>
      </form>
      {error && <p style={{ color: 'red', marginTop: '1rem' }}>{error}</p>}
      {message && <p style={{ color: 'green', marginTop: '1rem' }}>{message}</p>}
    </div>
  );
};

export default Register;<|MERGE_RESOLUTION|>--- conflicted
+++ resolved
@@ -1,10 +1,6 @@
 import React, { useState, useEffect } from 'react';
 import { useNavigate } from 'react-router-dom'; // Import useNavigate
 import { FaEye, FaEyeSlash } from 'react-icons/fa';
-<<<<<<< HEAD
-
-=======
->>>>>>> a3eca0db
 
 const Register = () => {
   const [username, setUsername] = useState('');
@@ -108,7 +104,7 @@
             style={{ width: '100%', padding: '8px', boxSizing: 'border-box' }}
           />
           <button
-<<<<<<< HEAD
+
   type="button"
   onClick={() => setShowPassword(!showPassword)}
   style={{
@@ -124,7 +120,7 @@
   {showPassword ? <FaEyeSlash /> : <FaEye />}
 </button>
 
-=======
+
             type="button"
             onClick={() => setShowPassword(!showPassword)}
             style={{
@@ -139,7 +135,7 @@
           >
             {showPassword ? <FaEyeSlash /> : <FaEye />}
           </button>
->>>>>>> a3eca0db
+
         </div>
         <button type="submit">Register</button>
       </form>
